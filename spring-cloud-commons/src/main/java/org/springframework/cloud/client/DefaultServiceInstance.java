--- conflicted
+++ resolved
@@ -176,16 +176,8 @@
 
 	@Override
 	public String toString() {
-<<<<<<< HEAD
-		return "DefaultServiceInstance{" + "instanceId='" + this.instanceId + '\'' + ", serviceId='" + this.serviceId
-				+ '\'' + ", host='" + this.host + '\'' + ", port=" + this.port + ", secure=" + this.secure
-				+ ", metadata=" + this.metadata + '}';
-=======
-		return "DefaultServiceInstance{" + "instanceId='" + instanceId + '\''
-				+ ", serviceId='" + serviceId + '\'' + ", host='" + host + '\''
-				+ ", port=" + port + ", secure=" + secure + ", metadata=" + metadata
-				+ '}';
->>>>>>> ba8fd08a
+		return "DefaultServiceInstance{" + "instanceId='" + instanceId + '\'' + ", serviceId='" + serviceId + '\''
+				+ ", host='" + host + '\'' + ", port=" + port + ", secure=" + secure + ", metadata=" + metadata + '}';
 	}
 
 	@Override
@@ -197,26 +189,14 @@
 			return false;
 		}
 		DefaultServiceInstance that = (DefaultServiceInstance) o;
-<<<<<<< HEAD
-		return this.port == that.port && this.secure == that.secure && Objects.equals(this.instanceId, that.instanceId)
-				&& Objects.equals(this.serviceId, that.serviceId) && Objects.equals(this.host, that.host)
-				&& Objects.equals(this.metadata, that.metadata);
-=======
-		return port == that.port && secure == that.secure
-				&& Objects.equals(instanceId, that.instanceId)
-				&& Objects.equals(serviceId, that.serviceId)
-				&& Objects.equals(host, that.host)
+		return port == that.port && secure == that.secure && Objects.equals(instanceId, that.instanceId)
+				&& Objects.equals(serviceId, that.serviceId) && Objects.equals(host, that.host)
 				&& Objects.equals(metadata, that.metadata);
->>>>>>> ba8fd08a
 	}
 
 	@Override
 	public int hashCode() {
-<<<<<<< HEAD
-		return Objects.hash(this.instanceId, this.serviceId, this.host, this.port, this.secure, this.metadata);
-=======
 		return Objects.hash(instanceId, serviceId, host, port, secure, metadata);
->>>>>>> ba8fd08a
 	}
 
 }