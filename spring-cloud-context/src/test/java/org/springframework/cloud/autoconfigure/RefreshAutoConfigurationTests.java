package org.springframework.cloud.autoconfigure;

import org.junit.Rule;
import org.junit.Test;

import org.springframework.boot.WebApplicationType;
import org.springframework.boot.autoconfigure.EnableAutoConfiguration;
import org.springframework.boot.builder.SpringApplicationBuilder;
import org.springframework.boot.test.rule.OutputCapture;
import org.springframework.context.ConfigurableApplicationContext;
import org.springframework.context.annotation.Configuration;

import static org.assertj.core.api.Assertions.assertThat;


/**
 * @author Dave Syer
 */
public class RefreshAutoConfigurationTests {

	@Rule
	public OutputCapture output = new OutputCapture();

	@Test
	public void noWarnings() {
		try (ConfigurableApplicationContext context = getApplicationContext(
				false, Config.class)) {
			assertThat(context.containsBean("refreshScope")).isTrue();
			assertThat(output.toString()).doesNotContain("WARN");
		}
	}

	@Test
	public void disabled() {
		try (ConfigurableApplicationContext context = getApplicationContext(
				true, Config.class, "spring.cloud.refresh.enabled:false")) {
			assertThat(context.containsBean("refreshScope")).isFalse();
		}
	}

	private static ConfigurableApplicationContext getApplicationContext(
<<<<<<< HEAD
			Class<?> configuration, String... properties) {
		return new SpringApplicationBuilder(configuration).web(WebApplicationType.NONE).properties(properties).run();
=======
			boolean web, Class<?> configuration, String... properties) {
		return new SpringApplicationBuilder(configuration).web(web).properties(properties).run();
>>>>>>> f7695c7d
	}

	@Configuration
	@EnableAutoConfiguration
	static class Config {

	}
}<|MERGE_RESOLUTION|>--- conflicted
+++ resolved
@@ -24,7 +24,7 @@
 	@Test
 	public void noWarnings() {
 		try (ConfigurableApplicationContext context = getApplicationContext(
-				false, Config.class)) {
+                WebApplicationType.NONE, Config.class)) {
 			assertThat(context.containsBean("refreshScope")).isTrue();
 			assertThat(output.toString()).doesNotContain("WARN");
 		}
@@ -33,19 +33,14 @@
 	@Test
 	public void disabled() {
 		try (ConfigurableApplicationContext context = getApplicationContext(
-				true, Config.class, "spring.cloud.refresh.enabled:false")) {
+                WebApplicationType.SERVLET, Config.class, "spring.cloud.refresh.enabled:false")) {
 			assertThat(context.containsBean("refreshScope")).isFalse();
 		}
 	}
 
 	private static ConfigurableApplicationContext getApplicationContext(
-<<<<<<< HEAD
-			Class<?> configuration, String... properties) {
-		return new SpringApplicationBuilder(configuration).web(WebApplicationType.NONE).properties(properties).run();
-=======
-			boolean web, Class<?> configuration, String... properties) {
-		return new SpringApplicationBuilder(configuration).web(web).properties(properties).run();
->>>>>>> f7695c7d
+            WebApplicationType type, Class<?> configuration, String... properties) {
+		return new SpringApplicationBuilder(configuration).web(type).properties(properties).run();
 	}
 
 	@Configuration
